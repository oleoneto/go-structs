--- conflicted
+++ resolved
@@ -66,10 +66,6 @@
 			want: []int{2, 4, 6},
 		},
 	}
-<<<<<<< HEAD
-
-=======
->>>>>>> dcc7d465
 	for _, tt := range tests {
 		t.Run(tt.name, func(t *testing.T) {
 			if got := Map(tt.args.collection, tt.args.transformFunc); !reflect.DeepEqual(got, tt.want) {
@@ -79,7 +75,6 @@
 	}
 }
 
-<<<<<<< HEAD
 func Test_Filter(t *testing.T) {
 	type args struct {
 		collection    []int
@@ -134,8 +129,6 @@
 	}
 }
 
-=======
->>>>>>> dcc7d465
 // MARK: Reflection Helpers
 
 func Test_PointerElement(t *testing.T) {
